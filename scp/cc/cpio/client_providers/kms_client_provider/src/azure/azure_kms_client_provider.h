--- conflicted
+++ resolved
@@ -34,17 +34,12 @@
 class AzureKmsClientProvider : public KmsClientProviderInterface {
  public:
   explicit AzureKmsClientProvider(
-<<<<<<< HEAD
       const std::shared_ptr<core::HttpClientInterface>&
           http_client,
       const std::shared_ptr<AuthTokenProviderInterface>&
           auth_token_provider)
       : http_client_(http_client),
       auth_token_provider_(auth_token_provider) {}
-=======
-      const std::shared_ptr<core::HttpClientInterface>& http_client)
-      : http_client_(http_client) {}
->>>>>>> 185f207f
 
   core::ExecutionResult Init() noexcept override;
 
@@ -58,7 +53,6 @@
           decrypt_context) noexcept override;
 
  private:
-<<<<<<< HEAD
 
  /**
    * @brief Callback to pass token for decryption.
@@ -75,8 +69,6 @@
       core::AsyncContext<GetSessionTokenRequest,
                          GetSessionTokenResponse>& get_token_context) noexcept;
 
-=======
->>>>>>> 185f207f
   /**
    * @brief Is called when the decrypt operation
    * is completed.
