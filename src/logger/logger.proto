// Copyright 2023 Google LLC
//
// Licensed under the Apache License, Version 2.0 (the "License");
// you may not use this file except in compliance with the License.
// You may obtain a copy of the License at
//
//     http://www.apache.org/licenses/LICENSE-2.0
//
// Unless required by applicable law or agreed to in writing, software
// distributed under the License is distributed on an "AS IS" BASIS,
// WITHOUT WARRANTIES OR CONDITIONS OF ANY KIND, either express or implied.
// See the License for the specific language governing permissions and
// limitations under the License.

syntax = "proto3";

package privacy_sandbox.server_common;

import "google/protobuf/any.proto";

// Consented debugging configuration.
// Example:
// The Chrome browser can set the following two fields:
// 'consentedDebugConfig': {'isConsented': 'true', 'token': 'xxx'}
message ConsentedDebugConfiguration {
  // Whether the request is consented for debugging.
  bool is_consented = 1;

  // The debug token embedded in the request.
  string token = 2;

  // Whether save debug logs in response (only in non_prod)
  bool is_debug_info_in_response = 3;
}

message DebugInfo {
  string server_name = 1;

  // Debug logs for current server
  repeated string logs = 2;

  // DebugInfo for downstream servers that receive requests from current server
  repeated DebugInfo downstream_servers = 3;
<<<<<<< HEAD
=======

  // Debug data in proto format
  google.protobuf.Any event_message = 4;
>>>>>>> 3e92e75f
}

// Context useful for logging and debugging requests.
message LogContext {
  // UUID for the request (as originating from client).
  string generation_id = 1;

  // Adtech debug id that can be used for correlating the request with the
  // adtech. This will contain `buyer_debug_id` when used in context of buyer
  // services and `seller_debug_id` when used in context of seller services.
  string adtech_debug_id = 2;
}<|MERGE_RESOLUTION|>--- conflicted
+++ resolved
@@ -41,12 +41,20 @@
 
   // DebugInfo for downstream servers that receive requests from current server
   repeated DebugInfo downstream_servers = 3;
-<<<<<<< HEAD
-=======
 
   // Debug data in proto format
   google.protobuf.Any event_message = 4;
->>>>>>> 3e92e75f
+}
+
+// Context useful for logging and debugging requests.
+message LogContext {
+  // UUID for the request (as originating from client).
+  string generation_id = 1;
+
+  // Adtech debug id that can be used for correlating the request with the
+  // adtech. This will contain `buyer_debug_id` when used in context of buyer
+  // services and `seller_debug_id` when used in context of seller services.
+  string adtech_debug_id = 2;
 }
 
 // Context useful for logging and debugging requests.
