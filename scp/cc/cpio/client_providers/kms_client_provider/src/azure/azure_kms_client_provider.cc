/*
 * Portions Copyright (c) Microsoft Corporation
 *
 * Licensed under the Apache License, Version 2.0 (the "License");
 * you may not use this file except in compliance with the License.
 * You may obtain a copy of the License at
 *
 *      http://www.apache.org/licenses/LICENSE-2.0
 *
 * Unless required by applicable law or agreed to in writing, software
 * distributed under the License is distributed on an "AS IS" BASIS,
 * WITHOUT WARRANTIES OR CONDITIONS OF ANY KIND, either express or implied.
 * See the License for the specific language governing permissions and
 * limitations under the License.
 */

#include "azure_kms_client_provider.h"

#include <nlohmann/json.hpp>

<<<<<<< HEAD
#include "absl/functional/bind_front.h"
#include "cpio/client_providers/interface/kms_client_provider_interface.h"
#include "cpio/client_providers/interface/auth_token_provider_interface.h"
=======
#include "absl/log/check.h"
#include "absl/strings/escaping.h"
>>>>>>> 185f207f
#include "cpio/client_providers/global_cpio/src/global_cpio.h"
#include "cpio/client_providers/interface/kms_client_provider_interface.h"
#include "public/cpio/interface/kms_client/type_def.h"

#include "error_codes.h"

using google::cmrt::sdk::kms_service::v1::DecryptRequest;
using google::cmrt::sdk::kms_service::v1::DecryptResponse;
using google::scp::core::AsyncContext;
using google::scp::core::AsyncExecutorInterface;
using google::scp::core::ExecutionResult;
using google::scp::core::FailureExecutionResult;
using google::scp::core::HttpClientInterface;
using google::scp::core::HttpHeaders;
using google::scp::core::HttpMethod;
using google::scp::core::HttpRequest;
using google::scp::core::HttpResponse;
using google::scp::core::RetryExecutionResult;
using google::scp::core::SuccessExecutionResult;
using google::scp::core::Uri;
using google::scp::core::errors::SC_AZURE_KMS_CLIENT_PROVIDER_BAD_UNWRAPPED_KEY;
using google::scp::core::errors::
    SC_AZURE_KMS_CLIENT_PROVIDER_CIPHER_TEXT_NOT_FOUND;
using google::scp::core::errors::SC_AZURE_KMS_CLIENT_PROVIDER_KEY_ID_NOT_FOUND;
using std::all_of;
using std::bind;
using std::cbegin;
using std::cend;
using std::make_pair;
using std::make_shared;
using std::pair;
using std::shared_ptr;
using std::placeholders::_1;

namespace google::scp::cpio::client_providers {

static constexpr char kAzureKmsClientProvider[] = "AzureKmsClientProvider";

// We need to take this value from a command line option (It already exists
// somewhere).
constexpr char kKMSUnwrapPath[] =
    "https://127.0.0.1:8000/app/unwrapKey?fmt=tink";

constexpr char kAuthorizationHeaderKey[] = "Authorization";
constexpr char kBearerTokenPrefix[] = "Bearer ";

ExecutionResult AzureKmsClientProvider::Init() noexcept {
  return SuccessExecutionResult();
}

ExecutionResult AzureKmsClientProvider::Run() noexcept {
  return SuccessExecutionResult();
}

ExecutionResult AzureKmsClientProvider::Stop() noexcept {
  return SuccessExecutionResult();
}

ExecutionResult AzureKmsClientProvider::Decrypt(
    core::AsyncContext<DecryptRequest, DecryptResponse>&
        decrypt_context) noexcept {
  
  auto get_credentials_request = std::make_shared<GetSessionTokenRequest>();
  AsyncContext<GetSessionTokenRequest, GetSessionTokenResponse>
      get_token_context(
          std::move(get_credentials_request),
          absl::bind_front(
              &AzureKmsClientProvider::GetSessionCredentialsCallbackToDecrypt, this,
              decrypt_context),
          decrypt_context);

  return auth_token_provider_->GetSessionToken(
      get_token_context);
}

void AzureKmsClientProvider::GetSessionCredentialsCallbackToDecrypt(
      core::AsyncContext<DecryptRequest,
                         DecryptResponse>&
          decrypt_context,
      core::AsyncContext<GetSessionTokenRequest,
                         GetSessionTokenResponse>& get_token_context) noexcept {
  if (!get_token_context.result.Successful()) {
    SCP_ERROR_CONTEXT(
        kAzureKmsClientProvider, decrypt_context,
        get_token_context.result,
        "Failed to get the access token.");
    decrypt_context.result = get_token_context.result;
    decrypt_context.Finish();
    return;
  }

  const auto& access_token = *get_token_context.response->session_token;

  const auto& ciphertext = decrypt_context.request->ciphertext();
  if (ciphertext.empty()) {
    auto execution_result = FailureExecutionResult(
        SC_AZURE_KMS_CLIENT_PROVIDER_CIPHER_TEXT_NOT_FOUND);
    SCP_ERROR_CONTEXT(kAzureKmsClientProvider, decrypt_context,
                      execution_result,
                      "Failed to get cipher text from decryption request.");
    decrypt_context.result = execution_result;
    decrypt_context.Finish();
    return;
  }

  // Check that there is an ID for the key to decrypt with
  const auto& key_id = decrypt_context.request->key_resource_name();
  if (key_id.empty()) {
    auto execution_result =
        FailureExecutionResult(SC_AZURE_KMS_CLIENT_PROVIDER_KEY_ID_NOT_FOUND);
    SCP_ERROR_CONTEXT(kAzureKmsClientProvider, decrypt_context,
                      execution_result,
                      "Failed to get Key ID from decryption request.");
    decrypt_context.result = execution_result;
    decrypt_context.Finish();
    return;
  }

  AsyncContext<HttpRequest, HttpResponse> http_context;
  http_context.request = std::make_shared<HttpRequest>();

  http_context.request->path = std::make_shared<Uri>(kKMSUnwrapPath);
  http_context.request->method = HttpMethod::POST;

  // Get Attestation Report
  const auto report =
      hasSnp() ? fetchSnpAttestation() : fetchFakeSnpAttestation();

  nlohmann::json payload;
  payload["wrapped"] = ciphertext;
  payload["kid"] = key_id;
  payload["attestation"] = report;

  http_context.request->body = core::BytesBuffer(nlohmann::to_string(payload));
  http_context.request->headers = std::make_shared<core::HttpHeaders>();
  http_context.request->headers->insert(
      {std::string(kAuthorizationHeaderKey),
      absl::StrCat(kBearerTokenPrefix, access_token)});

  http_context.callback = bind(&AzureKmsClientProvider::OnDecryptCallback, this,
                               decrypt_context, _1);

  auto execution_result = http_client_->PerformRequest(http_context);
  if (!execution_result.Successful()) {
    SCP_ERROR_CONTEXT(kAzureKmsClientProvider, decrypt_context,
                      execution_result,
                      "Failed to perform http request to decrypt wrapped key.");

    decrypt_context.result = execution_result;
    decrypt_context.Finish();
    return;
  }
}

void AzureKmsClientProvider::OnDecryptCallback(
    AsyncContext<DecryptRequest, DecryptResponse>& decrypt_context,
    AsyncContext<HttpRequest, HttpResponse>& http_client_context) noexcept {
  if (!http_client_context.result.Successful()) {
<<<<<<< HEAD
    SCP_ERROR_CONTEXT(
        kAzureKmsClientProvider, decrypt_context, http_client_context.result,
        "Failed to decrypt wrapped key using Azure KMS");
=======
    SCP_ERROR_CONTEXT(kAzureKmsClientProvider, decrypt_context,
                      http_client_context.result,
                      "Failed to decrypt wrapped key using Azure KMS");

>>>>>>> 185f207f
    decrypt_context.result = http_client_context.result;
    decrypt_context.Finish();
    return;
  }

  std::string resp(http_client_context.response->body.bytes->begin(),
                   http_client_context.response->body.bytes->end());

  decrypt_context.response = std::make_shared<DecryptResponse>();

  decrypt_context.response->set_plaintext(resp);

  decrypt_context.result = SuccessExecutionResult();
  decrypt_context.Finish();
}

#ifndef TEST_CPIO
shared_ptr<KmsClientProviderInterface> KmsClientProviderFactory::Create(
    const shared_ptr<KmsClientOptions>& options,
    const shared_ptr<RoleCredentialsProviderInterface>&
        role_credentials_provider,
    const shared_ptr<AsyncExecutorInterface>& io_async_executor) noexcept {
<<<<<<< HEAD
      // We uses GlobalCpio::GetGlobalCpio()->GetHttpClient() to get http_client object instead of
      // adding it to KmsClientProviderFactory::Create() as a new parameter.
      // This is to prevent the existing GCP and AWS implementations from being changed.
      std::shared_ptr<core::HttpClientInterface> http_client;
      auto execution_result =
          GlobalCpio::GetGlobalCpio()->GetHttpClient(http_client);
      CHECK(execution_result.Successful()) << "failed to get http client";
      std::shared_ptr<AuthTokenProviderInterface> auth_token_provider;
      execution_result =
          GlobalCpio::GetGlobalCpio()->GetAuthTokenProvider(auth_token_provider);
      CHECK(execution_result.Successful()) << "failed to get auth token provider";
  return make_shared<AzureKmsClientProvider>(http_client, auth_token_provider);
=======
  // We uses GlobalCpio::GetGlobalCpio()->GetHttpClient() to get http_client
  // object instead of adding it to KmsClientProviderFactory::Create() as a new
  // parameter. This is to prevent the existing GCP and AWS implementations from
  // being changed.
  std::shared_ptr<core::HttpClientInterface> http_client;
  auto execution_result =
      GlobalCpio::GetGlobalCpio()->GetHttpClient(http_client);
  CHECK(execution_result.Successful()) << "failed to get http client";
  return make_shared<AzureKmsClientProvider>(http_client);
>>>>>>> 185f207f
}
#endif
}  // namespace google::scp::cpio::client_providers<|MERGE_RESOLUTION|>--- conflicted
+++ resolved
@@ -18,17 +18,13 @@
 
 #include <nlohmann/json.hpp>
 
-<<<<<<< HEAD
 #include "absl/functional/bind_front.h"
 #include "cpio/client_providers/interface/kms_client_provider_interface.h"
 #include "cpio/client_providers/interface/auth_token_provider_interface.h"
-=======
-#include "absl/log/check.h"
-#include "absl/strings/escaping.h"
->>>>>>> 185f207f
 #include "cpio/client_providers/global_cpio/src/global_cpio.h"
 #include "cpio/client_providers/interface/kms_client_provider_interface.h"
 #include "public/cpio/interface/kms_client/type_def.h"
+#include "absl/log/check.h"
 
 #include "error_codes.h"
 
@@ -87,7 +83,7 @@
 ExecutionResult AzureKmsClientProvider::Decrypt(
     core::AsyncContext<DecryptRequest, DecryptResponse>&
         decrypt_context) noexcept {
-  
+
   auto get_credentials_request = std::make_shared<GetSessionTokenRequest>();
   AsyncContext<GetSessionTokenRequest, GetSessionTokenResponse>
       get_token_context(
@@ -184,16 +180,9 @@
     AsyncContext<DecryptRequest, DecryptResponse>& decrypt_context,
     AsyncContext<HttpRequest, HttpResponse>& http_client_context) noexcept {
   if (!http_client_context.result.Successful()) {
-<<<<<<< HEAD
     SCP_ERROR_CONTEXT(
         kAzureKmsClientProvider, decrypt_context, http_client_context.result,
         "Failed to decrypt wrapped key using Azure KMS");
-=======
-    SCP_ERROR_CONTEXT(kAzureKmsClientProvider, decrypt_context,
-                      http_client_context.result,
-                      "Failed to decrypt wrapped key using Azure KMS");
-
->>>>>>> 185f207f
     decrypt_context.result = http_client_context.result;
     decrypt_context.Finish();
     return;
@@ -216,7 +205,6 @@
     const shared_ptr<RoleCredentialsProviderInterface>&
         role_credentials_provider,
     const shared_ptr<AsyncExecutorInterface>& io_async_executor) noexcept {
-<<<<<<< HEAD
       // We uses GlobalCpio::GetGlobalCpio()->GetHttpClient() to get http_client object instead of
       // adding it to KmsClientProviderFactory::Create() as a new parameter.
       // This is to prevent the existing GCP and AWS implementations from being changed.
@@ -229,17 +217,6 @@
           GlobalCpio::GetGlobalCpio()->GetAuthTokenProvider(auth_token_provider);
       CHECK(execution_result.Successful()) << "failed to get auth token provider";
   return make_shared<AzureKmsClientProvider>(http_client, auth_token_provider);
-=======
-  // We uses GlobalCpio::GetGlobalCpio()->GetHttpClient() to get http_client
-  // object instead of adding it to KmsClientProviderFactory::Create() as a new
-  // parameter. This is to prevent the existing GCP and AWS implementations from
-  // being changed.
-  std::shared_ptr<core::HttpClientInterface> http_client;
-  auto execution_result =
-      GlobalCpio::GetGlobalCpio()->GetHttpClient(http_client);
-  CHECK(execution_result.Successful()) << "failed to get http client";
-  return make_shared<AzureKmsClientProvider>(http_client);
->>>>>>> 185f207f
 }
 #endif
 }  // namespace google::scp::cpio::client_providers